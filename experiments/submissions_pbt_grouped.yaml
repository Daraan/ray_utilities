--- conflicted
+++ resolved
@@ -62,11 +62,7 @@
         status: FAILED
         submission_id: pbt_batch_size_HumanoidStandup-v5_2025-11-26_02:17:27
       tws47f2511290001a43b4:
-<<<<<<< HEAD
-        status: RUNNING
-=======
-        status: SUCCEEDED
->>>>>>> 552b97f7
+        status: SUCCEEDED
         submission_id: pbt_batch_size_HumanoidStandup-v5_2025-11-29_00:01:12
     (Humanoid-v5):
       tws47f251126021825754:
@@ -474,11 +470,7 @@
         submission_id:
           pbt_minibatch_size_2048_HumanoidStandup-v5_2025-11-26_02:17:39
       tws47f2511291226a9f64:
-<<<<<<< HEAD
-        status: RUNNING
-=======
-        status: SUCCEEDED
->>>>>>> 552b97f7
+        status: SUCCEEDED
         submission_id:
           pbt_minibatch_size_2048_HumanoidStandup-v5_2025-11-29_12:25:34
     (Humanoid-v5):
@@ -493,11 +485,7 @@
         status: FAILED
         submission_id: pbt_minibatch_size_2048_Ant-v5_2025-11-26_02:17:39
       tws47f25112912264c954:
-<<<<<<< HEAD
-        status: RUNNING
-=======
-        status: SUCCEEDED
->>>>>>> 552b97f7
+        status: SUCCEEDED
         submission_id: pbt_minibatch_size_2048_Ant-v5_2025-11-29_12:25:34
     (Hopper-v5):
       tws47f2511260217e5504:
@@ -516,11 +504,7 @@
         submission_id:
           pbt_minibatch_size_2048_HalfCheetah-v5_2025-11-26_02:17:39
       tws47f251129122616f94:
-<<<<<<< HEAD
-        status: RUNNING
-=======
-        status: SUCCEEDED
->>>>>>> 552b97f7
+        status: SUCCEEDED
         submission_id:
           pbt_minibatch_size_2048_HalfCheetah-v5_2025-11-29_12:25:34
     (Pusher-v5):
@@ -646,18 +630,11 @@
         submission_id:
           pbt_minibatch_size_8192_InvertedPendulum-v5_2025-11-26_02:17:45
       tws47f251129143152124:
-<<<<<<< HEAD
-        status: RUNNING
-        submission_id:
-          pbt_minibatch_size_8192_InvertedPendulum-v5_2025-11-29_12:41:30
-pbt_clip_param:
-=======
         status: SUCCEEDED
         submission_id:
           pbt_minibatch_size_8192_InvertedPendulum-v5_2025-11-29_12:41:30
 pbt_clip_param:
   # TODO: Change to base
->>>>>>> 552b97f7
   <ENV_TYPE>:
   - CartPole-v1
   - Acrobot-v1
@@ -668,9 +645,6 @@
     pattern: global_pattern_1
     substitutions:
       <TUNE_PARAM>: clip_param
-<<<<<<< HEAD
-      <ENV_TYPE>: <basic_envs>
-=======
       <ENV_TYPE>: <basic_envs>
   run_ids:
     (CartPole-v1):
@@ -817,5 +791,4 @@
     (LunarLander-v3):
       tws47f2511291649291a4:
         status: SUCCEEDED
-        submission_id: pbt_vf_clip_param_base_LunarLander-v3_2025-11-29_16:49:17
->>>>>>> 552b97f7
+        submission_id: pbt_vf_clip_param_base_LunarLander-v3_2025-11-29_16:49:17