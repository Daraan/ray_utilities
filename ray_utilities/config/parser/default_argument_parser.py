"""Typed argument parser classes and utilities for Ray RLlib experiments.

This module provides extended argument parser classes that support type annotations,
meta-annotations for checkpoint restoration, and integration with Ray Tune experiments.
It includes mixins for various argument types and utilities for handling "auto" values.

The module extends the :mod:`tap` (Typed Argument Parser) library with additional
functionality specific to machine learning experiments and checkpointing workflows.
"""

from __future__ import annotations

# pyright: enableExperimentalFeatures=true
from abc import abstractmethod
import argparse
import logging
import math
import os
import shlex
import sys
from ast import literal_eval
from contextlib import contextmanager
from typing import TYPE_CHECKING, Any, Collection, Generic, Optional, Sequence, cast

from typing_extensions import Self, TypeIs, TypeVar

from ray_utilities.config.parser._common import GoalParser
from ray_utilities.config.parser.subcommand import SubcommandMixin

try:
    import argcomplete

    ARGCOMPLETE_AVAILABLE = True
except ImportError:
    ARGCOMPLETE_AVAILABLE = False

from tap import Tap
from typing_extensions import Annotated, Literal, Sentinel, get_args, get_origin, get_type_hints

from ray_utilities.config.parser.pbt_scheduler_parser import PopulationBasedTrainingParser
from ray_utilities.dynamic_config.dynamic_buffer_update import calculate_iterations, split_timestep_budget
from ray_utilities.misc import AutoInt
from ray_utilities.nice_logger import ImportantLogger, set_project_log_level
from ray_utilities.warn import (
    warn_about_larger_minibatch_size,
    warn_if_batch_size_not_divisible,
    warn_if_minibatch_size_not_divisible,
)

if TYPE_CHECKING:
    from collections.abc import Iterable
    from typing import ClassVar  # noqa: F401


logger = logging.getLogger(__name__)


def _auto_int_transform(x) -> int | Literal["auto"]:
    """Transform string values to integers, preserving "auto" literal.

    Args:
        x: String value that is either a number or "auto".

    Returns:
        Integer value if parseable, otherwise the literal "auto".
    """
    return int(x) if x != "auto" else x


_T = TypeVar("_T")
_ParserT = TypeVar("_ParserT", bound="argparse.ArgumentParser | Tap")

_NO_DEFAULT = Sentinel("_NO_DEFAULT")
NO_VALUE = Sentinel("NO_VALUE")

NeverRestore = Annotated[_T, "NeverRestore"]
"""Type annotation marker for fields that should never be restored from checkpoints.

When a field is annotated with this marker, it will always be reset to its default
value when restoring from a checkpoint, regardless of what value was saved.

Example:
    >>> from typing_extensions import Annotated
    >>> class Args:
    ...     temp_setting: NeverRestore[bool] = False
"""

AlwaysRestore = Annotated[_T, "AlwaysRestore"]
"""Type annotation marker for fields that should always be restored from checkpoints.

Fields marked with this annotation will always use the value from the checkpoint,
even if there are conflicting values from other sources like configuration files.

Example:
    >>> from typing_extensions import Annotated
    >>> class Args:
    ...     model_path: AlwaysRestore[str] = "default_model"
"""

RestoreIfDefault = Annotated[_T, "RestoreIf", NO_VALUE]  # note do not use a generic here
"""Type annotation marker for conditional restoration (currently not in use).

This marker would restore a value only if the current value matches the given default.
"""

NotAModelParameter = Annotated[_T, "NotAModelParameter"]
"""Type annotation marker for arguments that are not model parameters.

Arguments marked with this annotation will be excluded from the model's configuration
and will not be included in the ``"cli_args"`` key of the trainable's config.
This prevents these values from being uploaded to experiment tracking systems
like Weights & Biases or Comet.

Example:
    >>> class Args:
    ...     num_jobs: NotAModelParameter[int] = 4  # Infrastructure setting, not a hyperparameter

See Also:
    :func:`clean_args_to_hparams`: Function that processes these annotations.
    :func:`remove_ignored_args`: Function that filters out these arguments.
    :data:`LOG_IGNORE_ARGS`: Configuration for logging exclusions.
"""

AcceptsBoolAsString = Annotated[_T, "AcceptsBoolAsString"]
"""
Notes that an option can handle: --option True/False as string inputs.
This suppresses a warning when using :class:`PatchArgsMixin`.

See Also:
    :class:`PatchArgsMixin`
"""

RestoreOverride = Annotated[_T, "RestoreOverride"]
"""
When using --restore_path this value will override the restored value.

May not be used with :data:`NeverRestore` or :data:`AlwaysRestore`, when used the current_value (if it exists)
will always be used regardless of the restored or default value.
"""


class SupportsMetaAnnotations(Tap):
    """Mixin class for argument parsers that support meta annotations for checkpoint handling.

    This class extends :class:`tap.Tap` to provide support for special type annotations
    that control how arguments are handled during checkpoint restoration and experiment
    configuration. It processes annotations at configuration time and provides methods
    to query and restore arguments based on their annotations.

    Supported meta annotations:
        - :data:`AlwaysRestore`: Always restore the value from a checkpoint
        - :data:`NeverRestore`: Never restore from checkpoint, always use default
        - :data:`NotAModelParameter`: Exclude from model configuration

    Attributes:
        _always_restore: Set of argument names marked with AlwaysRestore
        _never_restore: Set of argument names marked with NeverRestore
        _non_cli_args: Set of argument names marked with NotAModelParameter

    Raises:
        ValueError: If a NeverRestore argument lacks a default value
    """

    def configure(self) -> None:
        """Configure the parser by processing meta annotations from type hints.

        This method analyzes all type annotations from the current class and its
        parent classes to identify arguments with special restoration behavior.
        It populates internal sets for tracking different annotation types.

        Raises:
            ValueError: If an argument is marked NeverRestore but has no default value.
        """
        super().configure()
        complete_annotations = self._get_from_self_and_super(
            extract_func=lambda super_class: dict(get_type_hints(super_class, include_extras=True))
        )
        # get literals dynamically to be future proof
        always_restore: Literal["AlwaysRestore"] = get_args(AlwaysRestore)[-1]
        never_restore: Literal["NeverRestore"] = get_args(NeverRestore)[-1]

        self._always_restore: set[str] = {
            k for k, v in complete_annotations.items() if get_origin(v) is Annotated and always_restore in get_args(v)
        }
        self._never_restore: set[str] = {
            k for k, v in complete_annotations.items() if get_origin(v) is Annotated and never_restore in get_args(v)
        }
        for k in self._never_restore:
            if getattr(self, k, _NO_DEFAULT) is _NO_DEFAULT:
                raise ValueError(
                    f"Argument '{k}' is annotated with NeverRestore but has no default value set. "
                    "Please provide a default value or remove the NeverRestore annotation."
                )

        # non cli args
        non_a_hp: Literal["NotAModelParameter"] = get_args(NotAModelParameter)[-1]
        self._non_cli_args: set[str] = {
            k for k, v in complete_annotations.items() if get_origin(v) is Annotated and non_a_hp in get_args(v)
        }
        # Accepts bool as string is not handled by this class (needs class level)

        restore_override_str: Literal["RestoreOverride"] = get_args(RestoreOverride)[-1]
        self._restore_override_args: set[str] = {
            k
            for k, v in complete_annotations.items()
            if get_origin(v) is Annotated and restore_override_str in get_args(v)
        }
        restore_conflicts_with_never = self._restore_override_args & self._never_restore
        restore_conflicts_with_always = self._restore_override_args & self._always_restore
        if restore_conflicts_with_never:
            raise ValueError(
                f"Arguments {restore_conflicts_with_never} cannot be annotated with both NeverRestore and RestoreOverride."
            )
        if restore_conflicts_with_always:
            raise ValueError(
                f"Arguments {restore_conflicts_with_always} cannot be annotated with both AlwaysRestore and RestoreOverride."
            )

    def get_restore_overrides(self) -> dict[str, Any]:
        """Get a dictionary of argument names and their current values for restoration overrides.

        Returns:
            Dictionary mapping argument names marked with :data:`RestoreOverride`
            to their current values in the parser instance.
        """
        return {name: getattr(self, name) for name in self._restore_override_args}

    def get_to_restore_values(self) -> set[str]:
        """Get the set of argument names that should always be restored from checkpoints.

        Returns:
            Set of argument names marked with :data:`AlwaysRestore` annotation.
        """
        return self._always_restore

    def get_non_cli_args(self) -> set[str]:
        """Get the set of argument names that are not model parameters.

        Returns:
            Set of argument names marked with :data:`NotAModelParameter` annotation.
            These arguments will be excluded from model configuration and experiment tracking.
        """
        return self._non_cli_args

    def restore_arg(self, name: str, *, restored_value: Any | NO_VALUE, default: Any = NO_VALUE) -> Any | NO_VALUE:
        """Restore an argument value based on its meta annotations.

        Determines the appropriate value for an argument during checkpoint restoration
        based on its meta annotations. The restoration logic follows these rules:

        1. If annotated with :data:`NeverRestore`: Returns the class default value
        2. If annotated with :data:`AlwaysRestore`: Returns the restored value
        3. Otherwise: Uses standard restoration logic
        Note: RestoreOverride is handled separately when a Setup is initialized with restore_path.

        Args:
            name: The name of the argument to restore.
            restored_value: The value from the checkpoint, or :data:`NO_VALUE` if not found.
            default: The default value to use, or :data:`NO_VALUE` if not provided.

        Returns:
            The value to use for this argument, or :data:`NO_VALUE` if no value
            should be set.

        Example:
            >>> parser = MyParser()
            >>> # For a NeverRestore argument, always gets default
            >>> value = parser.restore_arg("temp_dir", restored_value="/tmp/old", default="/tmp/new")
            >>> # Returns "/tmp/new" regardless of restored_value
        """
        current_value = getattr(self, name, NO_VALUE)
        if name in self._restore_override_args and current_value is not NO_VALUE:
            return current_value
        current_value_is_default = current_value == getattr(type(self), name, None)
        if name in self._always_restore:
            if current_value is not NO_VALUE and current_value != restored_value:  # pyright: ignore[reportOperatorIssue]
                logger.log(
                    logging.DEBUG if current_value_is_default else logging.WARNING,
                    "Restoring AlwaysRestore argument '%s' from checkpoint: replacing %s (%s) with %s",
                    name,
                    current_value,
                    "default" if current_value_is_default else "explicitly passed",
                    restored_value,
                )
            return restored_value
        if name in self._never_restore:
            # return default
            if default is not NO_VALUE:
                return default
            default = getattr(type(self), name, NO_VALUE)
            if default is not NO_VALUE:
                return default
            raise ValueError(
                f"Argument '{name}' is annotated with NeverRestore but has no default value set. "
                "Please provide a default value or remove the NeverRestore annotation."
            )
        if restored_value is NO_VALUE:
            if current_value is not NO_VALUE:
                return current_value
            if default is not NO_VALUE:
                return default
            return getattr(type(self), name, NO_VALUE)
        return restored_value


class PatchArgsMixin(Tap):
    """Mixin class that allows temporarily overriding command line arguments.

    This mixin provides a context manager that can merge additional arguments
    with the existing :data:`sys.argv`, while preserving the priority of
    command-line arguments passed directly to the script.

    The patching mechanism allows setting default values for arguments that
    can still be overridden by explicit command-line arguments.

    Example:
        >>> # python script.py --another_arg cli_value
        >>> with MyParser.patch_args(
        ...     "--my_arg",
        ...     "default_value",
        ...     "--another_arg",
        ...     "patch_value",
        ... ):
        ...     parser = MyParser()
        ...     # parser.my_arg == "default_value"
        ...     # parser.another_arg == "cli_value"  # CLI takes priority
    """

    @classmethod
    @contextmanager
    def patch_args(cls, *args: str | Any, config_files: Optional[Sequence[str]] = None):
        """Context manager to temporarily merge additional arguments with sys.argv.

        Arguments present in the original :data:`sys.argv` will take higher priority
        than the patched arguments. This allows setting default values while
        preserving user-specified command-line arguments.

        Args:
            *args: Alternating argument names and values to patch.
                Should be in the format: ``"--arg1", "value1", "--arg2", "value2"``.

        Yields:
            None. The context modifies :data:`sys.argv` temporarily.

        Example:
            >>> with MyParser.patch_args("--lr", 0.001, "--batch_size", 32):
            ...     parser = MyParser()
            ...     # parser now has lr=0.001 and batch_size=32 as defaults

        See Also:
            :func:`ray_utilities.testing_utils.patch_args`: Alternative implementation
                for testing scenarios.
        """
        original_argv = sys.argv.copy()
        # Parse the original and patch args separately
        parser_argv = cls(config_files=config_files)
        patch_parser = cls(config_files=config_files)
        NO_VALUE = object()
        subparser_dests = set()
        for action in patch_parser._actions:
            if isinstance(action, argparse._SubParsersAction):
                subparser_dests.add(action.dest)
            action.default = NO_VALUE
        if patch_parser._subparsers:
            for subparser in cast(
                "argparse._SubParsersAction[argparse.ArgumentParser]", patch_parser._subparsers
            ).choices.values():
                for action in subparser._actions:
                    action.default = NO_VALUE
        for action in parser_argv._actions:
            action.default = NO_VALUE
        if parser_argv._subparsers:
            for subparser in cast(
                "argparse._SubParsersAction[argparse.ArgumentParser]", parser_argv._subparsers
            ).choices.values():
                for action in subparser._actions:
                    action.default = NO_VALUE

        # Parse original CLI args (excluding script name)
        argv_ns, orig_unknown = parser_argv.parse_known_args(original_argv[1:])
        if [unknown for unknown in orig_unknown if not unknown.startswith("--tag:")]:
            ImportantLogger.important_warning(
                logger, "Passed unknown args for this parser via sys.argv: %s", orig_unknown, stacklevel=3
            )

        # Parse patch args
        config_args = [
            arg
            for args_from_config in patch_parser.args_from_configs
            for arg in shlex.split(args_from_config, comments=True)
        ]

        patch_ns, patch_unknown = patch_parser.parse_known_args(config_args + list(map(str, args)))
        if [unknown for unknown in patch_unknown if not unknown.startswith("--tag:")]:
            logger.warning("Patching with unknown args: %s", patch_unknown, stacklevel=3)

        # Remove NO_VALUE entries to keep those that were actually passed:
        passed_argv = {dest: v for dest, v in vars(argv_ns).items() if v is not NO_VALUE}
        passed_patch = {dest: v for dest, v in vars(patch_ns).items() if v is not NO_VALUE}
        # argv has highest priority
        merged_args = {**passed_patch, **passed_argv}

        # actions that were used
        used_actions = {
            action: merged_args[action.dest] for action in patch_parser._actions if action.dest in merged_args
        }

        complete_annotations = cls._get_from_self_and_super(
            extract_func=lambda super_class: dict(get_type_hints(super_class, include_extras=True))
        )

        new_args = []
        # Move subparser actions to the end:
        used_actions: dict[argparse.Action, Any] = {
            k: v for k, v in used_actions.items() if not isinstance(k, argparse._SubParsersAction)
        } | {k: v for k, v in used_actions.items() if isinstance(k, argparse._SubParsersAction)}
        for action, value in used_actions.items():
            cls._recus_add_actions(
                action,
                value,
                new_args=new_args,
                original_argv=original_argv,
                args=merged_args,
                complete_annotations=complete_annotations,
                merged_args=merged_args,
            )
        patched_argv = [original_argv[0], *map(str, new_args), *orig_unknown]
        sys.argv = patched_argv

        try:
            yield
        finally:
            sys.argv = original_argv

    @classmethod
    def _recus_add_actions(
        cls,
        action: argparse.Action,
        value: Any,
        *,
        new_args: list,
        original_argv,
        args,
        complete_annotations,
        merged_args,
    ):
        """Constructs argument list recursively for nested subparsers."""
        option = None
        args_option: str | None = None
        dd_option: str | None = None
        for option in action.option_strings:
            # find the one that was used:
            if option in original_argv:
                break
            if option in args:
                # could still be overwritten in argv
                args_option = option
            if option.startswith("--"):
                dd_option = option
        else:
            # did not find in patch
            if args_option is not None:
                option = args_option
            elif dd_option is not None:
                option = dd_option
        if option is None and not isinstance(action, argparse._SubParsersAction):
            return  # should not happen            # consider n_args and store_true/false
        if isinstance(value, bool):
            # action was used so add it, do not need to check store_true/false
            if action.nargs in (None, 0):
                new_args.append(option)
            else:
                # cannot pass bool as str
                # possible has some type conversion we cannot guess
                assert option is not None
                ok = (
                    option.lstrip("-") in complete_annotations
                    and get_origin(complete_annotations[option.lstrip("-")]) is Annotated
                    and "AcceptsBoolAsString" in get_args(complete_annotations[option.lstrip("-")])
                )
                if ok:
                    logger.debug(
                        "%s is annotated as AcceptsBoolAsString. '%s %s' will be passed as argument.",
                        option,
                        option,
                        str(value),
                    )
                else:
                    logger.warning(
                        "Cannot safely convert boolean value to string for option '%s'. "
                        "Make sure that the parser can handle '%s %s' and annotate it with AcceptsBoolAsString",
                        option,
                        option,
                        str(value),
                    )
                new_args.extend((option, str(value)))
            return

        if action.nargs in (None, 1):
            new_args.extend([option, value])
        elif action.nargs == 0:
            new_args.append(option)
        elif action.nargs == "?":
            new_args.extend([option, value] if value is not None else [option])
        elif action.nargs in ("*", "+") or isinstance(action.nargs, int):
            if isinstance(value, str):
                new_args.extend([option, value])
            else:
                new_args.extend([option, *(value if value is not None else [])])
        elif action.nargs == argparse.PARSER:
            new_args.append(value)
            if action.choices is None:
                logger.warning("No choices found for subparser action '%s'", option)
                return
            action = cast("argparse._SubParsersAction[argparse.ArgumentParser]", action)
            for sub_action in action.choices[value]._actions:
                sub_value = merged_args.get(sub_action.dest)
                if sub_value is None:
                    continue
                cls._recus_add_actions(
                    sub_action,
                    sub_value,
                    new_args=new_args,
                    original_argv=original_argv,
                    args=args,
                    complete_annotations=complete_annotations,
                    merged_args=merged_args,
                )
        else:
            logger.warning("Unexpected nargs value for option '%s': %s", option, action.nargs)
            new_args.extend([option] + (value if value is not None else []))


Subparsers = TypeVar("Subparsers", bound=argparse.ArgumentParser | None, default=Any | None)


class SubcommandHandlerBase(Tap, Generic[Subparsers]):
    _command_str = ""
    __command = None

    @property
    def command_str(self) -> str | Literal[""]:
        return self._command_str

    @property
    def command(self) -> Subparsers:  # type hint is per default union with | None
        return self.__command  # pyright: ignore[reportReturnType]

    @command.setter
    def command(self, value: Subparsers) -> None:
        self.__command = value

    _skip_subparser_fields = ["help", "description", "_parsed"]  # noqa: RUF012

    class __NO_VALUE:  # noqa: N801
        """Serilizable NO_VALUE Sentinel for Delegator classes."""

    def configure(self) -> None:
        super().configure()
        self.add_subparsers(dest="_command_str", help="Sub-command to run")

    def process_args(self) -> None:
        super().process_args()
        self._process_subparsers()
        self.post_subparser_process()

    def post_subparser_process(self) -> None:
        """Hook that is called after subparser processing.

        Can be overridden by subclasses to perform additional processing
        after the subparser has been set up.
        """

    def _process_subparsers(self):
        if not self.command_str:
            return
        assert isinstance(self._subparsers, argparse._SubParsersAction)
        # subparser is not parsed
        command: Subparsers | argparse.ArgumentParser = self._subparsers.choices[self.command_str]
        assert command is not None
        if isinstance(command, Tap):
            type(command).process_args(self)
        # Full sync, just use for duck-typing
        self.command = self.create_delegator(command)  # pyright: ignore[reportAttributeAccessIssue]

    def create_delegator(self, subparser: _ParserT) -> _ParserT:
        DelegatorCommand = type(
            subparser.__class__.__name__ + "Delegator",
            (subparser.__class__, SubcommandMixin),
            {
                "_parsed": True,
                "help": getattr(subparser, "help", None),
                "description": getattr(subparser, "description", self.__doc__),
                "_SubcommandMixin__parent": self,
            },
        )
        for action in subparser._actions:
            if action.dest in self._skip_subparser_fields:
                continue

            @property
            def delegator_getter(_delegator: Any, dest=action.dest) -> Any:  # noqa: PLR0206
                attr = getattr(self, dest, self.__NO_VALUE)
                if attr is self.__NO_VALUE:
                    if hasattr(_delegator.__class__, dest):
                        # we are possibly in __setstate__ where attributes are not yet set
                        return self.__NO_VALUE
                    raise AttributeError(
                        f"'{dest}' not found on '{self.__class__}' or delegator.__class__ '{_delegator.__class__}'"
                    )
                return attr

            @delegator_getter.setter
            def delegator_setter(_delegator: Any, value: Any, dest=action.dest) -> None:
                setattr(self, dest, value)

            setattr(DelegatorCommand, action.dest, delegator_setter)

        def attr_gettr(_delegator: Any, key: str) -> Any:
            # Optional: remove check for full Delegator -> main parser forwarding
            if not hasattr(subparser, key):
                raise AttributeError(f"'{key}' not found on subparser {subparser}")
            return getattr(self, key)

        DelegatorCommand.__getattr__ = attr_gettr

        # def attr_settr(_delegator: Any, key: str, value: Any) -> None:
        #    setattr(_delegator, key, value)
        # DelegatorCommand.__setattr__ = attr_settr
        # Also call process_args if its a Tap class
        if isinstance(subparser, Tap):
            # subparser.process_args()
            # Process args on parser, choose one:
            subparser._parsed = True
            # type(subparser).process_args(parser)
            DelegatorCommand.process_args(self)
        delegator = DelegatorCommand()
        delegator._parsed = True
        return delegator


class _DefaultSetupArgumentParser(GoalParser, Tap):
    algorithm: AlwaysRestore[Literal["ppo", "dqn", "default"]] = "default"
    """
    Algorithm to use: 'ppo' (Proximal Policy Optimization) or 'dqn' (Deep Q-Network)
    'default' will leave it to the Setup class and if not defined chooses PPO.
    """

    agent_type: AlwaysRestore[str] = "mlp"
    """Agent Architecture"""

    env_type: AlwaysRestore[str] = "cart"
    """Environment to run on"""

    iterations: NeverRestore[int | Literal["auto"]] = 1000  # NOTE: Overwritten by Extra
    """
    How many iterations to run.

    An iteration consists of *n* iterations over the training batch.
    For PPO: further divided into minibatches of size `minibatch_size`.
    For DQN: sampled from replay buffer.
    """
    total_steps: int = 1_000_000  # NOTE: Overwritten by Extra

    seed: int | None = None
    test: NeverRestore[bool] = False

    extra: Optional[list[str]] = None

    from_checkpoint: NeverRestore[Optional[str]] = None

    restore_path: NotAModelParameter[NeverRestore[Optional[str]]] = None
    """
    Path to a previous Ray Tune experiment to restore from.

    When set, uses :meth:`tune.Tuner.restore` to continue a previously interrupted
    or paused experiment. The path should point to the experiment directory
    (e.g., ``~/ray_results/experiment_name``).

    Note:
        This is different from ``from_checkpoint`` which restores a single trial.
        This restores the entire Tune experiment including all trials and search state.
    """

    restore_errored: NotAModelParameter[RestoreOverride[Literal["restart", "resume", False]]] = "resume"
    """When restore_path is used controls the behavior of Tuner.restore resume_errored and restart_errored."""

    def configure(self) -> None:
        # Short hand args
        super().configure()
        self.add_argument("--algorithm", "-algo")
        self.add_argument("-a", "--agent_type")
        self.add_argument("-env", "--env_type")
        self.add_argument("--seed", default=None, type=int)
        # self.add_argument("--test", nargs="*", const=True, default=False)
        self.add_argument("--iterations", "-it", default="auto", type=_auto_int_transform)
        self.add_argument("--total_steps", "-ts")
        self.add_argument(
            "--from_checkpoint", "-cp", "-load", default=None, type=str, help="Path to the checkpoint to load from."
        )


class _EnvRunnerParser(Tap):
    num_env_runners: NeverRestore[int] = 0
    """Number of CPU workers to use for training"""

    evaluation_num_env_runners: NeverRestore[int] = 0
    """Number of CPU workers to use for evaluation"""

    num_envs_per_env_runner: int = 8
    """Number of parallel environments per env runner"""

    def configure(self) -> None:
        super().configure()
        self.add_argument(
            "-n_envs",
            "--num_envs_per_env_runner",
            type=int,
            required=False,
        )
        self.add_argument(
            "-n_runners",
            "--num_env_runners",
            type=int,
            required=False,
        )
        self.add_argument(
            "-n_eval_runners",
            "--evaluation_num_env_runners",
            type=int,
            required=False,
        )


def _parse_lr(value: str) -> float | list[tuple[int, float]]:
    try:
        # Try to parse as a float
        return float(value)
    except ValueError:
        # If it fails, try to parse as a list of tuples or lists
        try:
            result = literal_eval(value)
        except (ValueError, SyntaxError) as e:
            raise argparse.ArgumentTypeError(f"Invalid learning rate format: {value}") from e
        else:
            for item in result:
                if not (isinstance(item, (list, tuple)) and all(isinstance(x, (float, int)) for x in item)):
                    raise argparse.ArgumentTypeError(
                        f"Invalid learning rate: Each item must be a list or tuple of floats or ints, got: {item}"
                    )
            return result


def _literal_tuple_or_none(value: str) -> tuple[int, int] | None:
    if value.lower() == "none":
        return None
    try:
        result = literal_eval(value)
        if isinstance(result, (tuple, list)) and len(result) == 2 and all(isinstance(x, int) for x in result):
            return tuple(result)
        raise argparse.ArgumentTypeError(f"Invalid format: Expected a tuple of two integers or 'None', got: {value}")
    except (ValueError, SyntaxError) as e:
        raise argparse.ArgumentTypeError(f"Invalid format: Could not parse '{value}'") from e


class TuneableParameters(Tap):
    # FIXME: Change to use keys from create_tune_parameters.
    # NOTE: Tune parameter currently also need to be attributes/arguments of the respective parser
    _valid_tune_choices = set()  # type: ClassVar[set[str]]  # noqa: RUF012
    """Valid choices for --tune"""

    tune: NeverRestore[list[str] | Literal[False]] = False
    """List of dynamic parameters to be tuned"""

    @classmethod
    @abstractmethod
    def _add_tune_parameters(cls) -> None:
        """Add tunable parameter arguments to the parser. This method should extend _valid_tune_choices"""

    def configure(self) -> None:
        self._add_tune_parameters()
        super().configure()


class _BaseRLlibArgumentParser(TuneableParameters, _EnvRunnerParser):
    """Base parser for common RLlib algorithm configurations.

    Contains parameters shared across all RLlib algorithms (PPO, DQN, etc.).

    Attention:
        Attributes of this class have to be attributes of the AlgorithmConfig object.
    """

    train_batch_size_per_learner: int = 2048
    """Batch size per learner. For PPO: synchronous sampling. For DQN: samples from replay buffer."""

    minibatch_scale: float | None = None
    """If set, minibatch_size will be scaled as: minibatch_size = int(train_batch_size_per_learner * minibatch_scale).
    Must be in range (0, 1]. A value of 1.0 sets minibatch_size equal to train_batch_size_per_learner."""

    lr: float | list[tuple[int, float]] = 1e-4
    """Learning rate or schedule: float or list of (timestep, lr) tuples"""

    use_kl_loss: bool = False
    """Whether to use KL divergence loss in the PPO objective."""

    entropy_coeff: float = 0.01
    """Coefficient for the entropy regularization term in the PPO objective."""

    vf_loss_coeff: float = 1.0
    """Coefficient for the value function loss in the PPO objective."""

    clip_param: float = 0.2
    """Clipping parameter for the PPO objective."""

    vf_clip_param: float = 10.0
    """
    Clipping parameter for the value function loss in PPO

    Note:
        For higher rewards this should also be higher
    """

    def configure(self) -> None:
        super().configure()
        self.add_argument(
            "--batch_size",
            dest="train_batch_size_per_learner",
            type=int,
            required=False,
        )
        self.add_argument(
            "--lr",
            "-lr",
            type=_parse_lr,
        )

    def process_args(self):
        # Apply minibatch_scale setting
        if self.minibatch_scale is not None:
            if self.minibatch_scale > 1.0:
                raise ValueError(f"minibatch_scale must be <= 1.0, got {self.minibatch_scale}")
            if self.minibatch_scale <= 0.0:
                raise ValueError(f"minibatch_scale must be > 0.0, got {self.minibatch_scale}")
            self.minibatch_size = int(self.train_batch_size_per_learner * self.minibatch_scale)

        # Emit warnings:
        warn_if_batch_size_not_divisible(
            batch_size=self.train_batch_size_per_learner, num_envs_per_env_runner=self.num_envs_per_env_runner
        )
        return super().process_args()


class PPOArgumentParser(_BaseRLlibArgumentParser):
    """Parser for PPO-specific algorithm configurations.

    Extends the base parser with PPO-specific parameters like minibatch size and number of epochs.

    Attention:
        Attributes of this class have to be attributes of the AlgorithmConfig object.
    """

    minibatch_size: int = 128
    """Minibatch size for PPO SGD updates"""

    num_epochs: int = 30
    """Number of SGD epochs to run per training batch"""

    use_kl_loss: bool = False
    """Whether to use KL divergence loss in the PPO objective."""

    entropy_coeff: float = 0.01
    """Coefficient for the entropy regularization term in the PPO objective."""

    vf_loss_coeff: float = 1.0
    """Coefficient for the value function loss in the PPO objective."""

    clip_param: float = 0.2
    """Clipping parameter for the PPO objective."""

    vf_clip_param: float = 10.0
    """
    Clipping parameter for the value function loss in PPO

    Note:
        For higher rewards this should also be higher
    """

    _ppo_specific_tune_choices = (
        "minibatch_size",
        "num_epochs",
        "use_kl_loss",
        "entropy_coeff",
        "clip_param",
        "vf_clip_param",
        "vf_loss_coeff",
    )  # type: ClassVar

    @classmethod
    def _add_tune_parameters(cls) -> None:
        cls._valid_tune_choices.update(
            {
                "entropy_coeff",
                "clip_param",
                "vf_clip_param",
                "vf_loss_coeff",
            }
        )
        super()._add_tune_parameters()

    def configure(self) -> None:
        super().configure()
        self.add_argument("--minibatch_size", type=int, required=False)
        self.add_argument("--num_epochs", type=int, required=False)

    def process_args(self):
        super().process_args()
        # Only run PPO-specific validations if algorithm is ppo
        # Check if algorithm attribute exists (it comes from _DefaultSetupArgumentParser in the MRO)
        algorithm = getattr(self, "algorithm", None)
        if algorithm not in ("ppo", "default"):
            if self.tune and any(param in self._ppo_specific_tune_choices for param in self.tune):
                raise ValueError(
                    "PPO-specific tune parameters were provided, but the selected algorithm is not PPO. "
                    "Please remove PPO-specific parameters from --tune or select --algorithm ppo."
                )
            return

        if self.minibatch_size > self.train_batch_size_per_learner:
            warn_about_larger_minibatch_size(
                minibatch_size=self.minibatch_size,
                train_batch_size_per_learner=self.train_batch_size_per_learner,
                note_adjustment=True,
            )
            self.minibatch_size = self.train_batch_size_per_learner
        warn_if_minibatch_size_not_divisible(
            minibatch_size=self.minibatch_size, num_envs_per_env_runner=self.num_envs_per_env_runner
        )


class DQNArgumentParser(_BaseRLlibArgumentParser):
    """Parser for DQN-specific algorithm configurations.

    Extends the base parser with DQN-specific parameters like target network updates,
    replay buffer settings, and exploration parameters.
    """

    target_network_update_freq: int = 500
    """Update the target network every N sample steps"""

    num_steps_sampled_before_learning_starts: int = 1000
    """Number of timesteps to collect before starting learning"""

    tau: float = 1.0
    """Update the target by τ * policy + (1-τ) * target_policy"""

    epsilon: float | list[tuple[int, float]] = 1.0
    """Epsilon for epsilon-greedy exploration. Float or schedule."""

    double_q: bool = True
    """Whether to use double DQN"""

    dueling: bool = True
    """Whether to use dueling DQN architecture"""

    num_atoms: int = 1
    """Number of atoms for distributional DQN. Default: 1 (standard DQN)."""

    _dqn_specific_tune_choices = (
        "target_network_update_freq",
        "num_steps_sampled_before_learning_starts",
        "tau",
        "epsilon",
        "double_q",
        "dueling",
        "num_atoms",
    )  # type: ClassVar

    @classmethod
    def _add_tune_parameters(cls) -> None:
        cls._valid_tune_choices.update(
            {
                "target_network_update_freq",
                "num_steps_sampled_before_learning_starts",
                "tau",
                "epsilon",
                "double_q",
                "dueling",
                "num_atoms",
            }
        )
        super()._add_tune_parameters()

    def configure(self) -> None:
        super().configure()
        self.add_argument("--target_network_update_freq", type=int, required=False)
        self.add_argument("--num_steps_sampled_before_learning_starts", type=int, required=False)
        self.add_argument("--tau", type=float, required=False)
        self.add_argument("--epsilon", type=_parse_lr, required=False)  # Reuse lr parser for schedule
        self.add_argument("--double_q", action="store_true", default=None)
        self.add_argument("--no_double_q", action="store_false", dest="double_q", required=False)
        self.add_argument("--dueling", action="store_true", default=None, required=False)
        self.add_argument("--no_dueling", action="store_false", dest="dueling", required=False)

    def process_args(self):
        super().process_args()
        # Only run PPO-specific validations if algorithm is ppo
        # Check if algorithm attribute exists (it comes from _DefaultSetupArgumentParser in the MRO)
        algorithm = getattr(self, "algorithm", None)
        if algorithm not in ("dqn", "default"):
            if self.tune and any(param in self._dqn_specific_tune_choices for param in self.tune):
                raise ValueError(
                    "DQN-specific tune parameters were provided, but the selected algorithm is not DQN. "
                    "Please remove DQN-specific parameters from --tune or select --algorithm dqn."
                )
            return


class RLlibArgumentParser(PPOArgumentParser, DQNArgumentParser):
    """Unified parser for RLlib algorithm configurations.

    Includes parameters for both PPO and DQN algorithms by inheriting from both
    :class:`PPOArgumentParser` and :class:`DQNArgumentParser`. The actual parameters
    used depend on the --algorithm selection. This class maintains backward compatibility
    by including all algorithm-specific parameters in a single parser.

    The method resolution order (MRO) ensures that:
    - :meth:`PPOArgumentParser.process_args` is called first (runs PPO validations if algorithm=="ppo")
    - :meth:`DQNArgumentParser.process_args` is called next (currently no-op, just calls super)
    - :meth:`_BaseRLlibArgumentParser.process_args` validates common parameters

    Note:
        For new code, consider using :class:`PPOArgumentParser` or :class:`DQNArgumentParser`
        directly if you know which algorithm you're using.
    """


class DefaultResourceArgParser(Tap):
    num_jobs: NotAModelParameter[NeverRestore[int]] = 0
    """
    Trials to run in parallel

    Use 0 to apply no limit and use the available resources.

    Note:
        When using PBT, you should set the limit via cpu limits and set this to 0.
    """

    num_samples: NotAModelParameter[NeverRestore[int]] = 1
    """
    Number of times to sample from hyperparameter space for grid search this value is multiplied by grid options.
    If None, same as num_jobs
    """

    num_cpus: NotAModelParameter[NeverRestore[int | None]] = None
    """Amount of cpus cores to allocate per worker.

    Note, this is only a parser option and has to be implemented in the
    resource allocation logic.
    """

    ray_address: NotAModelParameter[NeverRestore[str | None]] = "auto"

    object_store_memory: NotAModelParameter[NeverRestore[int | None]] = None
    """Amount of object store memory to allocate per worker in bytes."""

    gpu: NeverRestore[float] = 0

    # num_cpus_per_learner: NeverRestore[int | Literal["auto"]] = "auto"
    # """auto: 1 if num_gpus_per_learner == 0 else 0"""

    num_learners: NeverRestore[int] = 0
    """Number of learner workers"""

    parallel: NeverRestore[bool] = False
    """Use multiple CPUs per worker"""

    not_parallel: NotAModelParameter[NeverRestore[bool]] = False
    """
    Do not run multiple models in parallel, i.e. the Tuner will execute one job only.
    This is similar to num_jobs=1, but one might skip the Tuner setup.
    """

    hostname_selector: NotAModelParameter[RestoreOverride[Optional[str]]] = None
    """
    Scheduling selector for Ray cluster nodes based on hostname labels.

    Note:
        clusters must have been started with the --labels "hostname=<value>" option

    | Operator | Description | Example syntax |
    | --- | --- | --- |
    | Equals | Label matches exactly one value. | `"{"hostname": “<value>”}"`
    | Not equal | Label matches anything by one value. | `"{"hostname": “<!value>”}"`
    | In | Label matches one of the provided values. | `"{"hostname": “<in(val1,val2)>”}"`
    | Not in | Label matches none of the provided values. | `"{"hostname": “!<in(val1,val2)>”}"`
    """

    node_id_selector: NotAModelParameter[RestoreOverride[Optional[str]]] = None
    """
    Scheduling selector for Ray cluster nodes based on its ray.io/node-id labels.
    This label is added by default to all nodes

    | Operator | Description | Example syntax |
    | --- | --- | --- |
    | Equals | Label matches exactly one value. | `"{ray.io/node-id”: “<value>”}"`
    | Not equal | Label matches anything by one value. | `"{ray.io/node-id”: “<!value>”}"`
    | In | Label matches one of the provided values. | `"{ray.io/node-id”: “<in(val1,val2)>”}"`
    | Not in | Label matches none of the provided values. | `"{ray.io/node-id”: “!<in(val1,val2)>”}"`
    """

    def process_args(self) -> None:
        super().process_args()
        if self.num_samples is None:  # pyright: ignore[reportUnnecessaryComparison]
            self.num_samples = self.num_jobs

    def configure(self) -> None:
        super().configure()
        self.add_argument("-J", "--num_jobs")
        self.add_argument("-gpu", "--gpu")
        self.add_argument("-p", "--parallel")
        self.add_argument("-np", "--not_parallel")
        self.add_argument("--num_samples", "-n", type=int, default=None)


class DefaultEnvironmentArgParser(Tap):
    render_mode: NeverRestore[Optional[Literal["human", "rgb_array", "ansi"]]] = None
    """Render mode"""

    env_seeding_strategy: Literal["random", "constant", "same", "sequential"] = "sequential"
    """
    Options:

            - random: subsequent and repeated trials are independent
                (use ``make_seeded_env_callback(None)``)

            - constant: use a constant seed for all trials
                (use ``make_seeded_env_callback(0)``)

            - same: identical to the ``seed`` option
                (use ``make_seeded_env_callback(args.seed)``)

            - sequential: use different, but deterministic, seeds for each trial.
                The first trial will always use the same seed, but a different one from
                subsequent trials.

    Usage:

            .. code-block:: python

                    make_seeded_env_callback(env_seed)
                    seed_environments_for_config(config, env_seed)

    """

    def configure(self) -> None:
        super().configure()
        self.add_argument(
            "--render_mode",
            "-render",
            nargs="?",
            const="rgb_array",
            type=str,
            default=None,
            choices=["human", "rgb_array", "ansi"],
        )
        self.add_argument(
            "--env_seeding_strategy",
            "-ess",
            type=str,
            default="sequential",
            choices=["random", "constant", "same", "sequential"],
        )


OnlineLoggingOption = Literal["offline", "offline+upload", "offline+upload@end", "online", "off", False]
"""off -> NO LOGGING; offline -> offline logging but no upload; offline+upload@end -> upload only at experiment end"""

LogStatsChoices = Literal["minimal", "more", "timers", "learners", "timers+learners", "most", "all"]
LOG_STATS = "log_stats"


class DefaultLoggingArgParser(Tap):
    log_level: NeverRestore[
        Literal["DEBUG", "INFO", "IMPORTANT_INFO", "WARNING", "IMPORTANT_WARNING", "ERROR", "CRITICAL"]
    ] = "INFO"
    wandb: NeverRestore[NotAModelParameter[AcceptsBoolAsString[OnlineLoggingOption]]] = False
    comet: NeverRestore[NotAModelParameter[AcceptsBoolAsString[OnlineLoggingOption]]] = False
    comment: Optional[str] = None
    tags: NotAModelParameter[list[str]] = []  # noqa: RUF012
    """
    Variadic argument to add tags to the experiment

    Tip:
        A second way to add tags is via a ``--tag:my_tag`` argument which can be used multiple times.
        Those tags are useful when combining tags from different sources, e.g. a config file.
        But, for this to work you must use ``known_only=True`` in :meth:`tap.Tap.parse_args`.

    Tip:
        If you structure a tag like ``my_tag:my_value`` or ``my_tag=my_value``
        a repeated tag with the same base (e. g., here ``my_tag``) will be overwritten.
        If a tag is provided in ``--tags`` it has the highest priority.
    """

    log_stats: LogStatsChoices = "minimal"
    """Log all metrics and do not reduce them to the most important ones"""

    _change_log_level = True
    """Whether to apply :func:`set_project_log_level` in :meth:`process_args`."""

    offline_loggers: list[Literal["csv", "tensorboard", "tb", "tbx", "json", "all", "1", "0"]] | bool | None = None
    """
    Which offline loggers to enable when using offline logging.

    A value of "all", "1" will be cast to True, "0" to False.

    Note:
        Its recommended to always have the json logger active when using wandb or comet for the verification
        of the uploads.
        ``TUNE_DISABLE_AUTO_CALLBACK_LOGGERS`` environment variable has to be set for tune to not add
        csv, json, and tensorboard loggers automatically.

        When not at least three values, ``all``, or ``1`` is used
        the flag ``TUNE_DISABLE_AUTO_CALLBACK_LOGGERS`` will be set.

        None behavior (default):
            - if comet or wandb is used -> set to ["json"]
            - if neither comet or wandb is used#
              - test mode: set to 0
              - normal mode: set to ["csv", "tensorboard", "json"]
    """

    @classmethod
    def _get_safe_str_patches(cls):
        try:
            oks = super()._get_safe_str_patches()  # pyright: ignore[reportAttributeAccessIssue]
        except AttributeError as e:
            if "has no attribute '_get_safe_str_patches'" not in str(e):
                raise
            oks = {}
        oks["--wandb"] = ["--wandb False", "--wandb True"]
        return oks

    @property
    def use_comet_offline(self) -> bool:
        return self.comet and self.comet.lower().startswith("offline")

    def __setstate__(self, d: dict[str, Any]) -> None:
        d.pop("use_comet_offline", None)  # do not set property
        d.pop("command_str", None)  # Cannot set subparser field
        return super().__setstate__(d)

    def _parse_logger_choices(  # noqa: PLR6301  # could be static
        self, value: OnlineLoggingOption
    ) -> OnlineLoggingOption | Literal[False]:
        if value in {"0", "False", "off"}:  # off -> no logging
            return False
        if value in {"1", "True", "on"}:
            return "online"
        return value

    @staticmethod
    def __parse_offline_loggers(value: str) -> Literal["csv", "tensorboard", "tb", "tbx", "json"] | bool:
        if value in {"0", "False", "off"}:  # off -> no logging
            return False
        if value in {"1", "True", "on", "all"}:
            return True
        if value not in {"csv", "tensorboard", "tb", "tbx", "json"}:
            raise argparse.ArgumentTypeError(
                f"Invalid offline logger: {value}. "
                f"Expected one of 'csv', 'tensorboard', 'tb', 'tbx', 'json', 'all', '1', '0'."
            )
        return value  # pyright: ignore[reportReturnType]

    def configure(self) -> None:
        super().configure()
        self.add_argument("--log_level")
        logger_choices: tuple[OnlineLoggingOption] = get_args(OnlineLoggingOption)
        self.add_argument(
            "--wandb",
            "-wb",
            nargs="?",
            const="online",
            default=False,
            choices=logger_choices,
            type=self._parse_logger_choices,
        )
        self.add_argument(
            "--comet",
            nargs="?",
            const="online",
            default=False,
            choices=logger_choices,
            type=self._parse_logger_choices,
        )
        self.add_argument("--comment", "-c", type=str, default=None)
        self.add_argument("--tags", nargs="+", default=[])
        self.add_argument(
            "--" + LOG_STATS, nargs="?", const="more", default="minimal", choices=get_args(LogStatsChoices)
        )
        self.add_argument("--offline_loggers", nargs="+", default=None, type=self.__parse_offline_loggers)

    # region tags

    def _add_extra_tags(self):
        if self.extra_args:
            extra_to_remove = []
            tags_to_add = []
            for arg in self.extra_args:
                if arg.startswith("--tag:"):
                    tag = arg.split(":", 1)[1]
                    if tag not in self.tags:
                        tags_to_add.append(tag)
                    extra_to_remove.append(arg)
            if extra_to_remove:
                self.extra_args = [arg for arg in self.extra_args if arg not in extra_to_remove]
            if self.tags:
                tags_to_add.extend(self.tags)
            self.tags = tags_to_add

    @staticmethod
    def organize_subtags(tags: Iterable[str], allow_multiple: Collection[str] = ()) -> list[str]:
        """Ensure that for tag:value or tag=val, only the last occurrence per key is kept.
        'key' and 'key:' are allowed both to be present; but 'key:' and 'key=' are considered duplicates.
        """
        tag_map: dict[str, str] = {}
        tags = list(tags)
        for tag in tags:
            if ":" in tag:
                key = tag.split(":", 1)[0] + ":"
                normalized_key = key[:-1]
            elif "=" in tag:
                key = tag.split("=", 1)[0] + "="
                normalized_key = key[:-1]
            else:
                key = tag
                normalized_key = None  # plain key, not normalized

            if normalized_key is not None and normalized_key not in allow_multiple:
                tag_map.pop(f"{normalized_key}:", None)  # remove 'key:' if exists
                tag_map.pop(f"{normalized_key}=", None)  # remove 'key=' if exists
                tag_map[key] = tag  # set new with : or =
            else:
                # allow both 'key' and 'key:' to be present
                tag_map[tag] = tag
        if tag_map:
            tags = list(tag_map.values())
        return tags

    # endregion

    def process_args(self) -> None:
        self._add_extra_tags()
        self.tags = self.organize_subtags(self.tags)
        super().process_args()
        if self._change_log_level:
            set_project_log_level(logging.getLogger("ray_utilities"), self.log_level)
            # If we set this before ray.init it will work automatically for all remote
            os.environ["RAY_UTILITIES_LOG_LEVEL"] = self.log_level
        if self.offline_loggers is None:
            if self.comet or self.wandb:
                self.offline_loggers = ["json"]
            elif getattr(self, "test", False):
                self.offline_loggers = ["json"]
            else:
                self.offline_loggers = True
        # We should have a list otherwise; but default could be overwritten with a bool
        elif isinstance(self.offline_loggers, list):
            any_false_offline_loggers = False in self.offline_loggers
            any_true_offline_loggers = True in self.offline_loggers
            if any_false_offline_loggers and any_true_offline_loggers:
                raise argparse.ArgumentError(
                    next(a for a in self._actions if a.dest == "offline_loggers"),
                    f"Cannot mix False and True in offline_loggers {self.offline_loggers}",
                )
            if (any_false_offline_loggers or any_true_offline_loggers) and len(self.offline_loggers) > 1:
                raise argparse.ArgumentError(
                    next(a for a in self._actions if a.dest == "offline_loggers"),
                    f"Cannot mix boolean and string values in offline_loggers {self.offline_loggers}",
                )
            if any_false_offline_loggers:
                self.offline_loggers = False
            elif any_true_offline_loggers:
                self.offline_loggers = True
        if self.offline_loggers is False or (
            self.offline_loggers is not True and len(cast("list", self.offline_loggers)) < 3
        ):
            # "all", "1" already converted to True
            # NOTE: if ray is initialized before this it will not work!
            import ray  # noqa: PLC0415

            if not ray.is_initialized():
                ImportantLogger.important_info(
                    logger,
                    "Requested < 3 offline loggers: %s. "
                    "Setting TUNE_DISABLE_AUTO_CALLBACK_LOGGERS='1' "
                    "to disable automatic addition of csv, json, and tensorboard loggers.",
                )
            else:
                pass
                # TODO: Do not print when called on remote
                # logger.warning(
                #    "Ray is already initialized. Setting TUNE_DISABLE_AUTO_CALLBACK_LOGGERS may not have an effect."
                # )
            os.environ["TUNE_DISABLE_AUTO_CALLBACK_LOGGERS"] = "1"


class DefaultExtraArgs(Tap):
    extra: Optional[list[str]] = None

    def configure(self) -> None:
        super().configure()
        self.add_argument("--extra", help="extra arguments", nargs="+")


class CheckpointConfigArgumentParser(Tap):
    checkpoint_frequency: int | None = 8192 * 9  # 8192*9, half of standard perturbation interval
    """
    Frequency of checkpoints in steps (or iterations, see checkpoint_frequency_unit)
    0 or None for no checkpointing
    """

    checkpoint_frequency_unit: Literal["steps", "iterations"] = "steps"
    """Unit for checkpoint_frequency, either after # steps or iterations"""

    num_to_keep: NotAModelParameter[int | None] = None
    """The number of checkpoints to keep. None to keep all checkpoints."""

    buffer_length: Optional[int | Literal["auto", "save"]] = None
    """
    If an integer of save sets TUNE_RESULT_BUFFER_LENGTH to the min of the given value and checkpoint_frequency

    If auto, then each trainable will call itself with train_buffered with an appropriate value.
    """

    def configure(self) -> None:
        super().configure()
        self.add_argument(
            "--buffer_length", default=None, type=lambda x: int(x) if x not in ("auto", "save", None) else x
        )

    def process_args(self) -> None:
        if self.num_to_keep is not None and self.num_to_keep <= 0:
            raise ValueError(f"num_to_keep must be a positive integer or None. Not {self.num_to_keep}.")
        # Handle buffer_length auto in DefaultArgumentParser on in Trainable
        if isinstance(self.buffer_length, (int, float)) and self.buffer_length <= 0:
            raise ValueError(f"buffer_length must be a positive integer, 'auto', or None. Not {self.buffer_length}.")
        return super().process_args()


class OptionalExtensionsArgs(RLlibArgumentParser):
    dynamic_buffer: AlwaysRestore[bool] = False
    """Use DynamicBufferCallback. Increases env steps sampled and batch size"""

    dynamic_batch: AlwaysRestore[bool] = False
    """Use dynamic batch, scales batch size via gradient accumulation"""

    iterations: NeverRestore[int | AutoInt | Literal["auto"]] = "auto"
    total_steps: int = 1_179_648  # 2**20 + 2**17
    min_step_size: int = 64
    """min_dynamic_buffer_size"""
    max_step_size: int = 8192
    """max_dynamic_buffer_size"""

    use_exact_total_steps: AlwaysRestore[bool] = False
    """
    If True, the total_steps are a lower bound, independently of dynamic_buffer are they adjusted to
    be divisible by max_step_size and min_step_size. In case of a dynamic buffer, this results in
    evenly distributed fractions of the total_steps size for each dynamic batch size.
    """

    no_exact_sampling: AlwaysRestore[bool] = False
    """
    Set to not add the exact_sampling_callback to the AlgorithmConfig.

    If this is True this is Rllib's default behavior which might sample a minor amount of more steps
    than required for the batch_size.
    For exactness this callback will trim the sampled data to the exact batch size.
    """

    keep_masked_samples: AlwaysRestore[bool] = False
    """
    Wether to not add the RemoveMaskedSamplesConnector to the AlgorithmConfig.

    Set to True to enable RLlibs's default behavior which inserts masked samples into the learner
    that do not contribute to the loss.
    """

    accumulate_gradients_every: int = 1
    """
    Number of accumulation steps for the gradient update.
    The accumulated gradients will be averaged before backpropagation.
    """

    no_dynamic_eval_interval: AlwaysRestore[bool] = False
    """
    Does not add the :class:`.DynamicEvalInterval` callback that is added per default

    Dynamic evaluation adjust the evaluation interval depending on the current batch size,
    otherwise it is every 16 iterations independent of the batch size.

    See also:
        :attr:`evaluate_every_n_steps_before_step` to evaluate more often at the beginning.
    """

    evaluate_every_n_steps_before_step: AlwaysRestore[tuple[int, int] | None] = (512, 32784)  # 8196 * 4
    """
    The default evaluation interval is every 16 iterations if :attr:`no_dynamic_eval_interval` is used.

    With dynamic evaluation intervals it scales depending on the current batch size.

    The command line argument has to be a string that can be literally evaluated to a tuple of two integers
    or that is falsy to disable this feature.

    Note:
        Only supported when :attr:`no_dynamic_eval_interval` is not set.
    """

    def process_args(self) -> None:
        super().process_args()
        budget = split_timestep_budget(
            total_steps=self.total_steps,
            min_size=self.min_step_size,
            max_size=self.max_step_size,
            assure_even=not self.use_exact_total_steps,
        )
        # eval_intervals = get_dynamic_evaluation_intervals(budget["step_sizes"], batch_size=self.train_batch_size_per_learner, eval_freq=4)
        self.total_steps = budget["total_steps"]
        if self.iterations == "auto":  # for testing reduce this number
            iterations = calculate_iterations(
                dynamic_buffer=self.dynamic_buffer,
                batch_size=self.train_batch_size_per_learner,  # <-- if adjusted manually afterwards iterations will be wrong  # noqa: E501
                total_steps=self.total_steps,
                assure_even=not self.use_exact_total_steps,
                min_size=self.min_step_size,
                max_size=self.max_step_size,
            )
            iterations = AutoInt(iterations)
        else:
            iterations = self.iterations
        self.iterations = iterations
        # TODO / NOTE: When adjusting the train_batch_size_per_learner afterwards the amount of
        # iterations will be wrong to reach total steps (at least shown in CLI).

    def configure(self) -> None:
        super().configure()
        self.add_argument("--iterations", "-it", default="auto", type=_auto_int_transform)
        self.add_argument("--evaluate_every_n_steps_before_step", type=_literal_tuple_or_none)


class ScalingPBTSubparser(OptionalExtensionsArgs, SubcommandHandlerBase[PopulationBasedTrainingParser | Subparsers]):
    @staticmethod
    def _is_pbt_used(parser: Self) -> TypeIs[PopulationBasedTrainingParser]:  # pyright: ignore[reportGeneralTypeIssues] # noqa: N805
        return isinstance(parser.command, PopulationBasedTrainingParser)

    def process_args(self) -> None:
        super().process_args()
        if not self._is_pbt_used(self):
            return
        if isinstance(self.perturbation_interval, float):
            if self.perturbation_interval.is_integer() and self.perturbation_interval > 1:
                # Do not modify it, but warn
                logger.warning(
                    "Passing a integer equal float %s as perturbation_interval that is outside of [0,1]. ",
                    self.perturbation_interval,
                )
            elif 0 <= self.perturbation_interval <= 1:
                if not isinstance(self.iterations, (float, int)):
                    raise ValueError(
                        "When passing perturbation_interval as fraction (float in [0,1]), "
                        f"the iterations argument must be numerical, not {self.iterations}"
                    )
                # Should be divisible by min_step_size and max_step_size (actually all)
                relative_interval = math.ceil(self.perturbation_interval * self.total_steps)
                # Find the closest integer to relative_interval that is divisible by both min_step_size and max_step_size
                min_step = getattr(self, "min_step_size", 1)
                max_step = getattr(self, "max_step_size", 1)

                def lcm(a: int, b: int) -> int:
                    return abs(a * b) // math.gcd(a, b) if a and b else 0

                step_lcm = lcm(min_step, max_step)
                if step_lcm > 0:
                    # Round relative_interval to the nearest multiple of step_lcm
                    relative_interval = int(round(relative_interval / step_lcm) * step_lcm)
                if relative_interval <= 0:
                    relative_interval = step_lcm
                logger.info(
                    "Interpreting perturbation_interval=%s as fraction of total steps: "
                    "Setting perturbation_interval=%s (rounded to be divisible by min/max_step_size).",
                    self.perturbation_interval,
                    relative_interval,
                )
                self.perturbation_interval = relative_interval
            # Else assume it is some float time attr

        max_step_size = getattr(self, "max_step_size", None)
        if max_step_size is None:
            return
        if self.perturbation_interval % max_step_size != 0:
            logger.warning(
                "The perturbation_interval (%s) is not a multiple of max_step_size (%s). "
                "This will lead to overstepping behavior and uneven perturbation intervals.",
                self.perturbation_interval,
                max_step_size,
            )

    def configure(self) -> None:
        super().configure()
        self.add_subparser("pbt", PopulationBasedTrainingParser, help="Enable Population Based Training")


#####


def _parse_tune_choices(
    value: str | Literal[False],
) -> str | Literal[False]:
    if value is False or value.lower() in ("false", "0", "none"):
        return False
    return value


class OptunaArgumentParser(TuneableParameters, GoalParser, Tap):
    optimize_config: NotAModelParameter[NeverRestore[bool]] = (
        False  # legacy argument name; possible replace with --tune later
    )
    # FIXME: Change to use keys from create_tune_parameters.
<<<<<<< HEAD
    # NOTE: Tune parameter currently also need to be attributes/arguments of the respective parser

    pruner_min_trials: NotAModelParameter[NeverRestore[int]] = 3
    """When optimizing with Optuna, minimum number of trials before pruning is started."""

    pruner_warmup_steps: NotAModelParameter[NeverRestore[int]] = 40
    """When optimizing with Optuna, number of steps to wait before pruning is started."""

    @classmethod
    def _add_tune_parameters(cls) -> None:
        """
        Add tuneable parameter arguments to the parser.
        This method should extend _valid_tune_choices
        """
        cls._valid_tune_choices.update(
            [
                "all",
                "accumulate_gradients_every",
                "batch_size",
                "lr",
                "minibatch_size",
                "minibatch_scale",
                "num_envs_per_env_runner",
                "test",
            ]
        )
        super()._add_tune_parameters()
=======
    # NOTE: Need to be defined in add_argument below as well
    # NOTE: Tune parameter currently also need to be attributes/arguments of the respective parser
    _valid_tune_choices = [  # noqa: RUF012
        "all",
        "accumulate_gradients_every",
        "batch_size",
        "lr",
        "minibatch_size",
        "minibatch_scale",
        "num_envs_per_env_runner",
        # PPO specific
        # NOTE vf_clip_param should be larger for large rewards
        "entropy_coeff",
        "clip_param",
        "vf_clip_param",
        "vf_loss_coeff",
        "test",
    ]  # type: ClassVar[list[str]]

    tune: NeverRestore[list[str] | Literal[False]] = False
    """List of dynamic parameters to be tuned"""

    pruner_min_trials: NotAModelParameter[NeverRestore[int]] = 3
    """When optimizing with Optuna, minimum number of trials before pruning is started."""
    pruner_warmup_steps: NotAModelParameter[NeverRestore[int]] = 40
    """When optimizing with Optuna, number of steps to wait before pruning is started."""
>>>>>>> 552b97f7

    def configure(self) -> None:
        super().configure()
        self.add_argument(
            "--tune",
            nargs="+",
            default=False,
            choices=self._valid_tune_choices,
            type=_parse_tune_choices,
        )

    def process_args(self) -> None:
        super().process_args()
        if self.optimize_config and not self.tune:
            logger.warning(
                "The `--optimize_config` argument is deprecated. When using a non-legacy setup, "
                "use `--tune param1 param2 ...` to specify parameters to tune."
            )
            return
        if self.tune:
            self.optimize_config = True


class ConfigFilePreParser(Tap):
    config_files: list[str] = []  # noqa: RUF012
    """
    Files with additional commands that should be added to the commands passed
    with a lower priority.
    """

    def configure(self) -> None:
        self.allow_abbrev = False
        super().configure()
        self.add_argument("--config_files", "-cfg", nargs="+", default=[])


class DefaultArgumentParser(
    SupportsMetaAnnotations,
    ScalingPBTSubparser[Subparsers],  # needs be before  OptionalExtensionsArgs
    OptionalExtensionsArgs,  # Needs to be before _DefaultSetupArgumentParser
    RLlibArgumentParser,
    OptunaArgumentParser,
    _DefaultSetupArgumentParser,
    CheckpointConfigArgumentParser,
    DefaultResourceArgParser,
    DefaultEnvironmentArgParser,
    DefaultLoggingArgParser,
    DefaultExtraArgs,
    PatchArgsMixin,
):
    def configure(self) -> None:
        self.allow_abbrev = False
        super().configure()

    @classmethod
    def enable_completion(cls) -> None:
        """Enable shell completion for this parser using argcomplete.

        This method should be called before parsing arguments if shell completion
        is desired. To activate in your shell, you need to run:

        ```bash
        pip install argcomplete
        eval "$(register-python-argcomplete your_script.py)"
        ```

        Or for all Python scripts:
        ```bash
        eval "$(register-python-argcomplete python)"
        ```
        """
        if ARGCOMPLETE_AVAILABLE:
            # Create a temporary parser instance to get the argparse object
            temp_parser = cls()
            temp_parser.parse_args([])
            # Apply argcomplete to the underlying argparse parser
            argcomplete.autocomplete(temp_parser)  # pyright: ignore[reportPossiblyUnboundVariable]
            logger.debug("Shell completion enabled with argcomplete")
        else:
            logger.warning("argcomplete not available. Install with 'pip install argcomplete' for shell completion.")

    def suggest_buffer_length(self) -> Optional[int | Literal["auto"]]:
        budget = split_timestep_budget(
            total_steps=self.total_steps,
            min_size=self.min_step_size,
            max_size=self.max_step_size,
            assure_even=not self.use_exact_total_steps,
        )
        if self.buffer_length == "save":
            max_buffer_suggestion = min(budget["iterations_per_step_size"])
            if self.checkpoint_frequency is not None and self.checkpoint_frequency > 0:
                max_buffer_suggestion = min(max_buffer_suggestion, self.checkpoint_frequency)
            if self._is_pbt_used(self.command):
                # Pass buffer results to subparser
                if self.command.time_attr == "training_iteration":
                    max_buffer_suggestion = min(max_buffer_suggestion, int(self.command.perturbation_interval))
            self.buffer_length = max_buffer_suggestion
            logger.info("Set 'save' buffer_length to %s", self.buffer_length)
        if isinstance(self.buffer_length, int):
            if self.buffer_length > min(budget["iterations_per_step_size"]):
                ImportantLogger.important_warning(
                    logger,
                    f"Requested buffer_length {self.buffer_length} is larger than "
                    f"the maximum save value of {min(budget['iterations_per_step_size'])}.",
                )
            if self.checkpoint_frequency is not None and self.checkpoint_frequency > 0:
                if self.buffer_length > self.checkpoint_frequency:
                    ImportantLogger.important_warning(
                        logger,
                        f"Requested buffer_length {self.buffer_length} is larger than "
                        f"the checkpoint_frequency of {self.checkpoint_frequency}. Setting to checkpoint_frequency, "
                        "otherwise values will be dropped.",
                    )
                    self.buffer_length = self.checkpoint_frequency
        return self.buffer_length

    def post_subparser_process(self) -> None:
        super().post_subparser_process()
        if self.buffer_length not in (None, "auto"):  # An "auto" value we will handle by the trainable
            self.buffer_length = self.suggest_buffer_length()
            ImportantLogger.important_info(
                logger,
                f"Setting TUNE_RESULT_BUFFER_LENGTH to {self.buffer_length}. "
                "Make sure perturbation interval and checkpoint frequency are divisible by it.",
            )
            os.environ["TUNE_RESULT_BUFFER_LENGTH"] = str(self.buffer_length)<|MERGE_RESOLUTION|>--- conflicted
+++ resolved
@@ -1626,7 +1626,6 @@
         False  # legacy argument name; possible replace with --tune later
     )
     # FIXME: Change to use keys from create_tune_parameters.
-<<<<<<< HEAD
     # NOTE: Tune parameter currently also need to be attributes/arguments of the respective parser
 
     pruner_min_trials: NotAModelParameter[NeverRestore[int]] = 3
@@ -1654,34 +1653,6 @@
             ]
         )
         super()._add_tune_parameters()
-=======
-    # NOTE: Need to be defined in add_argument below as well
-    # NOTE: Tune parameter currently also need to be attributes/arguments of the respective parser
-    _valid_tune_choices = [  # noqa: RUF012
-        "all",
-        "accumulate_gradients_every",
-        "batch_size",
-        "lr",
-        "minibatch_size",
-        "minibatch_scale",
-        "num_envs_per_env_runner",
-        # PPO specific
-        # NOTE vf_clip_param should be larger for large rewards
-        "entropy_coeff",
-        "clip_param",
-        "vf_clip_param",
-        "vf_loss_coeff",
-        "test",
-    ]  # type: ClassVar[list[str]]
-
-    tune: NeverRestore[list[str] | Literal[False]] = False
-    """List of dynamic parameters to be tuned"""
-
-    pruner_min_trials: NotAModelParameter[NeverRestore[int]] = 3
-    """When optimizing with Optuna, minimum number of trials before pruning is started."""
-    pruner_warmup_steps: NotAModelParameter[NeverRestore[int]] = 40
-    """When optimizing with Optuna, number of steps to wait before pruning is started."""
->>>>>>> 552b97f7
 
     def configure(self) -> None:
         super().configure()
