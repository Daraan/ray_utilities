--- conflicted
+++ resolved
@@ -1176,13 +1176,9 @@
                 num_envs_before,
                 num_envs_new,
             )
-<<<<<<< HEAD
-        did_reset = self.algorithm.reset_config(algorithm_state_dict) if self.algorithm is not None else False  # likely does nothing
-=======
         did_reset = self._algorithm is not None and self._algorithm.reset_config(
             algorithm_state_dict
         )  # likely does nothing
->>>>>>> 1609c203
         if not did_reset:
             # NOTE: does not SYNC config if env_runners / learners not in components we do that below
             # NOTE: evaluation_config might also not be set!
@@ -1190,23 +1186,6 @@
 
         # Update env_runners after restore
         # check if config has been restored correctly - TODO: Remove after more testing
-<<<<<<< HEAD
-        from ray_utilities.testing_utils import TestHelpers
-
-        config1_dict = TestHelpers.filter_incompatible_remote_config(self.algorithm_config.to_dict())
-        if self.algorithm is not None:
-            config2_dict = TestHelpers.filter_incompatible_remote_config(self.algorithm.env_runner.config.to_dict())
-            if self.algorithm.env_runner and (config1_dict != config2_dict):
-                _logger.info(  # Sync below will make configs match
-                    "Updating env_runner config after restore, did not match after set_state",
-                )
-                self.algorithm.env_runner.config = self.algorithm_config.copy(copy_frozen=True)
-                if self.algorithm.learner_group is not None and self.algorithm.learner_group.is_local:
-                    self.algorithm.learner_group._learner.config = self.algorithm_config.copy(copy_frozen=True)  # pyright: ignore[reportOptionalMemberAccess]
-            sync_env_runner_states_after_reload(self.algorithm)  # NEW, Test, sync states here
-        if False and self.algorithm.env_runner_group:
-            # TODO: Passing config here likely has no effect at all; possibly sync metrics with custom function
-=======
         if self._algorithm:
             from ray_utilities.testing_utils import TestHelpers
 
@@ -1225,7 +1204,6 @@
         if False and self._algorithm.env_runner_group:
             # TODO: remove block
             # Passing config here likely has no effect at all; possibly sync metrics with custom function
->>>>>>> 1609c203
             # Does not sync config!, recreate env_runner_group or force sync. Best via reference
             self.algorithm.env_runner_group.sync_env_runner_states(config=self.algorithm_config)
             if recreate_envs and self.algorithm.env_runner and self.algorithm_config.num_env_runners == 0:
